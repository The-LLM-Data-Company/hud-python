--- conflicted
+++ resolved
@@ -8,8 +8,8 @@
     "dark": "#3730A3"
   },
   "favicon": "/favicon.png",
-<<<<<<< HEAD
-  "navigation": [
+  "navigation": {
+    "groups": [
     {
       "group": "Getting Started",
       "pages": [
@@ -55,65 +55,12 @@
         "environments/browser",
         "environments/custom", 
         "environments/qa",
-        "environments/ubuntu" 
+        "environments/ubuntu",
+        "environments/osworld-ubuntu"
       ]
     }
-  ],
-=======
-  "navigation": {
-    "groups": [
-      {
-        "group": "Getting Started",
-        "pages": [
-          "quickstart",
-          "running-your-agent",
-          "installation"
-        ]
-      },
-      {
-        "group": "Core Concepts",
-        "pages": [
-          "concepts/environment",
-          "concepts/task",
-          "concepts/agent",
-          "concepts/adapter",
-          "concepts/job",
-          "concepts/trajectory"
-        ]
-      },
-      {
-        "group": "Environments",
-        "pages": [
-          "environments/custom-environments",
-          "environments/osworld-ubuntu",
-          "environments/hud-browser",
-          "environments/qa"
-        ]
-      },
-      {
-        "group": "Advanced Topics",
-        "pages": [
-          "advanced/uploading",
-          "advanced/cla-details",
-          "advanced/environment-control"
-        ]
-      },
-      {
-        "group": "API Reference",
-        "pages": [
-              "api-reference/gym",
-              "api-reference/env",
-              "api-reference/task",
-              "api-reference/taskset",
-              "api-reference/job",
-              "api-reference/trajectory",
-              "api-reference/agent",
-              "api-reference/adapters"
-            ]
-      }
     ]
   },
->>>>>>> 81570be5
   "logo": {
     "light": "/logo/hud_logo.svg",
     "dark": "/logo/hud_logo_dark.svg"
