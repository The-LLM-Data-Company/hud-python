"""MCP-use based client implementation (legacy)."""

from __future__ import annotations

import logging
from typing import TYPE_CHECKING, Any

from mcp import Implementation
from mcp.shared.exceptions import McpError
from pydantic import AnyUrl

from hud.types import MCPToolCall, MCPToolResult
from hud.version import __version__ as hud_version

from .base import BaseHUDClient

if TYPE_CHECKING:
    from mcp import types
    from mcp_use.client import MCPClient as MCPUseClient  # type: ignore[attr-defined]
    from mcp_use.session import MCPSession as MCPUseSession  # type: ignore[attr-defined]

try:
    from mcp_use.client import MCPClient as MCPUseClient  # type: ignore[attr-defined]
    from mcp_use.session import MCPSession as MCPUseSession  # type: ignore[attr-defined]
except ImportError:
    MCPUseClient = None  # type: ignore[misc, assignment]
    MCPUseSession = None  # type: ignore[misc, assignment]

logger = logging.getLogger(__name__)


class MCPUseHUDClient(BaseHUDClient):
    """MCP-use based implementation of HUD MCP client."""

    client_info = Implementation(
        name="hud-mcp-use", title="hud MCP-use Client", version=hud_version
    )

    def __init__(self, mcp_config: dict[str, dict[str, Any]] | None = None, **kwargs: Any) -> None:
        """
        Initialize MCP-use client.

        Args:
            mcp_config: MCP server configuration dict
            **kwargs: Additional arguments passed to base class
        """
        super().__init__(mcp_config=mcp_config, **kwargs)

        if MCPUseClient is None or MCPUseSession is None:
            raise ImportError(
                "MCP-use dependencies are not available. "
                "Please install the optional agent dependencies: pip install 'hud-python[agent]'"
            )

        self._sessions: dict[str, Any] = {}  # Will be MCPUseSession when available
        self._tool_map: dict[str, tuple[str, types.Tool]] = {}
        self._client: Any | None = None  # Will be MCPUseClient when available

    async def _connect(self, mcp_config: dict[str, dict[str, Any]]) -> None:
        """Create all sessions for MCP-use client."""
        if self._client is not None:
            logger.warning("Client is already connected, cannot connect again")
            return

        config = {"mcpServers": mcp_config}
        if MCPUseClient is None:
            raise ImportError("MCPUseClient is not available")
        self._client = MCPUseClient.from_dict(config)
        try:
            assert self._client is not None  # noqa: S101
            self._sessions = await self._client.create_all_sessions()
            logger.info("Created %d MCP sessions", len(self._sessions))

            # Configure validation for all sessions based on client setting
            try:
                for session in self._sessions.values():
                    if (
                        hasattr(session, "connector")
                        and hasattr(session.connector, "client_session")
                        and session.connector.client_session is not None
                    ):
                        session.connector.client_session._validate_structured_outputs = (
                            self._strict_validation
<<<<<<< HEAD
                        )  # noqa: E501
=======
                        )
>>>>>>> 6507d21a
            except ImportError:
                # ValidationOptions may not be available in some mcp versions
                pass

            # Log session details in verbose mode
            if self.verbose and self._sessions:
                for name, session in self._sessions.items():
                    logger.debug("  - %s: %s", name, type(session).__name__)

        except McpError as e:
            # Protocol error - the server is reachable but rejecting our request
            logger.error("MCP protocol error: %s", e)
            logger.error("This typically means:")
            logger.error("- Invalid or missing initialization parameters")
            logger.error("- Incompatible protocol version")
            logger.error("- Server-side configuration issues")
            raise
        except Exception as e:
            # Transport or other errors
            logger.error("Failed to create sessions: %s", e)
            if self.verbose:
                logger.info("Check that the MCP server is running and accessible")
            raise

    async def list_tools(self) -> list[types.Tool]:
        """List all available tools from all sessions."""
        if self._client is None or not self._sessions:
            raise ValueError("Client is not connected, call initialize() first")

        all_tools = []
        self._tool_map = {}

        for server_name, session in self._sessions.items():
            try:
                # Ensure session is initialized
                if not hasattr(session, "connector") or not hasattr(
                    session.connector, "client_session"
                ):
                    await session.initialize()

                if session.connector.client_session is None:
                    logger.warning("Client session not initialized for %s", server_name)
                    continue

                # List tools
                tools_result = await session.connector.client_session.list_tools()

                logger.info(
                    "Discovered %d tools from '%s': %s",
                    len(tools_result.tools),
                    server_name,
                    [tool.name for tool in tools_result.tools],
                )

                # Add to collections
                for tool in tools_result.tools:
                    all_tools.append(tool)
                    self._tool_map[tool.name] = (server_name, tool)

                # Log detailed tool info in verbose mode
                if self.verbose:
                    for tool in tools_result.tools:
                        description = tool.description or ""
                        logger.debug(
                            "  Tool '%s': %s",
                            tool.name,
                            description[:100] + "..." if len(description) > 100 else description,
                        )

            except Exception as e:
                logger.error("Error discovering tools from '%s': %s", server_name, e)
                if self.verbose:
                    logger.exception("Full error details:")

        return all_tools

    async def _call_tool(self, tool_call: MCPToolCall) -> MCPToolResult:
        """Execute a tool by name."""
        if self._client is None or not self._initialized:
            raise ValueError("Client is not connected, call initialize() first")

        if tool_call.name not in self._tool_map:
            raise ValueError(f"Tool '{tool_call.name}' not found")

        server_name, _ = self._tool_map[tool_call.name]
        session = self._sessions[server_name]

        if self.verbose:
            logger.debug(
                "Calling tool '%s' on server '%s' with arguments: %s",
                tool_call.name,
                server_name,
                tool_call.arguments,
            )

        if session.connector.client_session is None:
            raise ValueError(f"Client session not initialized for {server_name}")

        result = await session.connector.client_session.call_tool(
            name=tool_call.name,
            arguments=tool_call.arguments or {},
        )

        if self.verbose:
            logger.debug("Tool '%s' result: %s", tool_call.name, result)

        # MCP-use already returns the correct type, but we need to ensure it's MCPToolResult
        return MCPToolResult(
            content=result.content,
            isError=result.isError,
            structuredContent=result.structuredContent,
        )

    async def list_resources(self) -> list[types.Resource]:
        """List all available resources."""
        if self._client is None or not self._sessions:
            raise ValueError("Client is not connected, call initialize() first")

        for server_name, session in self._sessions.items():
            try:
                if not hasattr(session, "connector") or not hasattr(
                    session.connector, "client_session"
                ):
                    continue
                if session.connector.client_session is None:
                    continue
                # Prefer standard method name if available
                if hasattr(session.connector.client_session, "list_resources"):
                    resources = await session.connector.client_session.list_resources()
                else:
                    # If the client doesn't support resource listing, skip
                    continue
                return resources.resources
            except Exception as e:
                if self.verbose:
                    logger.debug("Could not list resources from server '%s': %s", server_name, e)
                continue
        return []

    async def read_resource(self, uri: str | AnyUrl) -> types.ReadResourceResult | None:
        """Read a resource by URI from any server that provides it."""
        if self._client is None or not self._sessions:
            raise ValueError("Client is not connected, call initialize() first")

        for server_name, session in self._sessions.items():
            try:
                if not hasattr(session, "connector") or not hasattr(
                    session.connector, "client_session"
                ):
                    continue

                if session.connector.client_session is None:
                    continue

                # Convert str to AnyUrl if needed
                resource_uri = AnyUrl(uri) if isinstance(uri, str) else uri
                # Prefer read_resource; fall back to list_resources if needed
                if hasattr(session.connector.client_session, "read_resource"):
                    result = await session.connector.client_session.read_resource(resource_uri)
                else:
                    # Fallback path for older clients: not supported in strict typing
                    raise AttributeError("read_resource not available")

                if self.verbose:
                    logger.debug(
                        "Successfully read resource '%s' from server '%s'", uri, server_name
                    )

                return result

            except McpError as e:
                # McpError is expected for unsupported resources
                if "telemetry://" in str(uri):
                    logger.debug(
                        "Telemetry resource not supported by server '%s': %s", server_name, e
                    )
                elif self.verbose:
                    logger.debug(
                        "MCP resource error for '%s' from server '%s': %s", uri, server_name, e
                    )
                continue
            except Exception as e:
                # Other errors might be more serious
                if "telemetry://" in str(uri):
                    logger.debug("Failed to fetch telemetry from server '%s': %s", server_name, e)
                else:
                    logger.warning(
                        "Unexpected error reading resource '%s' from server '%s': %s",
                        uri,
                        server_name,
                        e,
                    )
                continue

        return None

    async def _disconnect(self) -> None:
        """Close all active sessions."""
        if self._client is None:
            logger.warning("Client is not connected, cannot close")
            return

        await self._client.close_all_sessions()
        self._sessions = {}
        self._tool_map = {}
        self._initialized = False
        logger.debug("MCP-use client disconnected")

    # Legacy compatibility methods (limited; tests should not rely on these)
    def get_sessions(self) -> dict[str, Any]:
        """Get active MCP sessions."""
        return self._sessions<|MERGE_RESOLUTION|>--- conflicted
+++ resolved
@@ -81,11 +81,7 @@
                     ):
                         session.connector.client_session._validate_structured_outputs = (
                             self._strict_validation
-<<<<<<< HEAD
-                        )  # noqa: E501
-=======
                         )
->>>>>>> 6507d21a
             except ImportError:
                 # ValidationOptions may not be available in some mcp versions
                 pass
