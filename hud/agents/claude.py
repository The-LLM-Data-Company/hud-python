"""Claude MCP Agent implementation."""

from __future__ import annotations

import copy
import logging
from typing import TYPE_CHECKING, Any, ClassVar, cast

from anthropic import AsyncAnthropic, BadRequestError
from anthropic.types.beta import BetaContentBlockParam, BetaImageBlockParam, BetaTextBlockParam

import hud

if TYPE_CHECKING:
    from anthropic.types.beta import (
        BetaCacheControlEphemeralParam,
        BetaContentBlockParam,
        BetaImageBlockParam,
        BetaMessageParam,
        BetaTextBlockParam,
        BetaToolResultBlockParam,
    )

    from hud.datasets import Task

import mcp.types as types

from hud.settings import settings
from hud.utils.design import HUDDesign
from hud.tools.computer.settings import computer_settings
from hud.types import AgentResponse, MCPToolCall, MCPToolResult

from .base import MCPAgent

logger = logging.getLogger(__name__)


class ClaudeAgent(MCPAgent):
    """
    Claude agent that uses MCP servers for tool execution.

    This agent uses Claude's native tool calling capabilities but executes
    tools through MCP servers instead of direct implementation.
    """

    metadata: ClassVar[dict[str, Any]] = {
        "display_width": computer_settings.ANTHROPIC_COMPUTER_WIDTH,
        "display_height": computer_settings.ANTHROPIC_COMPUTER_HEIGHT,
    }

    def __init__(
        self,
        model_client: AsyncAnthropic | None = None,
        model: str = "claude-sonnet-4-20250514",
        max_tokens: int = 4096,
        use_computer_beta: bool = True,
        **kwargs: Any,
    ) -> None:
        """
        Initialize Claude MCP agent.

        Args:
            model_client: AsyncAnthropic client (created if not provided)
            model: Claude model to use
            max_tokens: Maximum tokens for response
            use_computer_beta: Whether to use computer-use beta features
            **kwargs: Additional arguments passed to BaseMCPAgent (including mcp_client)
        """
        super().__init__(**kwargs)

        # Initialize client if not provided
        if model_client is None:
            api_key = settings.anthropic_api_key
            if not api_key:
                raise ValueError("Anthropic API key not found. Set ANTHROPIC_API_KEY.")
            model_client = AsyncAnthropic(api_key=api_key)

        self.anthropic_client = model_client
        self.model = model
        self.max_tokens = max_tokens
        self.use_computer_beta = use_computer_beta
        self.design = HUDDesign(logger=logger)

        self.model_name = self.model

        # Track mapping from Claude tool names to MCP tool names
        self._claude_to_mcp_tool_map: dict[str, str] = {}
        self.claude_tools: list[dict] = []

        # Append Claude-specific instructions to the base system prompt
        claude_instructions = """
        You are Claude, an AI assistant created by Anthropic. You are helpful, harmless, and honest.
        
        When working on tasks:
        1. Be thorough and systematic in your approach
        2. Complete tasks autonomously without asking for confirmation
        3. Use available tools efficiently to accomplish your goals
        4. Verify your actions and ensure task completion
        5. Be precise and accurate in all operations
        
        Remember: You are expected to complete tasks autonomously. The user trusts you to accomplish what they asked.
        """.strip()  # noqa: E501

        # Append Claude instructions to any base system prompt
        if self.system_prompt:
            self.system_prompt = f"{self.system_prompt}\n\n{claude_instructions}"
        else:
            self.system_prompt = claude_instructions

    async def initialize(self, task: str | Task | None = None) -> None:
        """Initialize the agent and build tool mappings."""
        await super().initialize(task)
        # Build tool mappings after tools are discovered
        self._convert_tools_for_claude()

    async def get_system_messages(self) -> list[Any]:
        """No system messages for Claude because applied in get_response"""
        return []

    async def format_blocks(self, blocks: list[types.ContentBlock]) -> list[Any]:
        """Format messages for Claude."""
        # Convert MCP content types to Anthropic content types
        anthropic_blocks: list[BetaContentBlockParam] = []

        for block in blocks:
            if isinstance(block, types.TextContent):
                # Only include fields that Anthropic expects
                anthropic_blocks.append(
                    cast(
                        "BetaTextBlockParam",
                        {
                            "type": "text",
                            "text": block.text,
                        },
                    )
                )
            elif isinstance(block, types.ImageContent):
                # Convert MCP ImageContent to Anthropic format
                anthropic_blocks.append(
                    cast(
                        "BetaImageBlockParam",
                        {
                            "type": "image",
                            "source": {
                                "type": "base64",
                                "media_type": block.mimeType,
                                "data": block.data,
                            },
                        },
                    )
                )
            else:
                # For other types, try to cast but log a warning
                self.log("Unknown content block type: %s", type(block), level="warning")
                anthropic_blocks.append(cast("BetaContentBlockParam", block))

        return [
            cast(
                "BetaMessageParam",
                {
                    "role": "user",
                    "content": anthropic_blocks,
                },
            )
        ]

    @hud.instrument(
        span_type="agent",
        record_args=False,  # Messages can be large
        record_result=True,
    )
    async def get_response(self, messages: list[BetaMessageParam]) -> AgentResponse:
        """Get response from Claude including any tool calls."""

        # Make API call with retry for prompt length
        current_messages = messages.copy()

        while True:
            messages_cached = self._add_prompt_caching(current_messages)

            # Build create kwargs
            create_kwargs = {
                "model": self.model,
                "max_tokens": self.max_tokens,
                "system": self.system_prompt,
                "messages": messages_cached,
                "tools": self.claude_tools,
                "tool_choice": {"type": "auto", "disable_parallel_tool_use": True},
            }

            # Add beta features if using computer tools
            if self.use_computer_beta and any(
                tool.get("type") == "computer_20250124" for tool in self.claude_tools
            ):
                create_kwargs["betas"] = ["computer-use-2025-01-24"]

            try:
                response = await self.anthropic_client.beta.messages.create(**create_kwargs)
                break
            except BadRequestError as e:
<<<<<<< HEAD
                if e.message.startswith("prompt is too long"):
                    self.log("Prompt too long, truncating message history", level="warning")
=======
                if (
                    "prompt is too long" in str(e)
                    or "request_too_large" in str(e)
                    or e.status_code == 413
                ):
                    logger.warning("Prompt too long, truncating message history")
>>>>>>> 7dcb3baa
                    # Keep first message and last 20 messages
                    if len(current_messages) > 21:
                        current_messages = [current_messages[0], *current_messages[-20:]]
                    else:
                        raise
                else:
                    raise

        messages.append(
            cast(
                "BetaMessageParam",
                {
                    "role": "assistant",
                    "content": response.content,
                },
            )
        )

        # Process response
        result = AgentResponse(content="", tool_calls=[], done=True)

        # Extract text content and reasoning
        text_content = ""
        thinking_content = ""

        for block in response.content:
            if block.type == "tool_use":
                # Map Claude tool name back to MCP tool name
                mcp_tool_name = self._claude_to_mcp_tool_map.get(block.name, block.name)

                # Create MCPToolCall object with Claude metadata as extra fields
                # Pyright will complain but the tool class accepts extra fields
                tool_call = MCPToolCall(
                    id=block.id,  # canonical identifier for telemetry
                    name=mcp_tool_name,
                    arguments=block.input,
                    claude_name=block.name,  # type: ignore
                )
                result.tool_calls.append(tool_call)
                result.done = False
            elif block.type == "text":
                text_content += block.text
            elif hasattr(block, "type") and block.type == "thinking":
                thinking_content += f"Thinking: {block.thinking}\n"

        # Combine text and thinking for final content
        if thinking_content:
            result.content = thinking_content + text_content
        else:
            result.content = text_content

        return result

    async def format_tool_results(
        self, tool_calls: list[MCPToolCall], tool_results: list[MCPToolResult]
    ) -> list[BetaMessageParam]:
        """Format tool results into Claude messages."""
        # Process each tool result
        user_content = []

        for tool_call, result in zip(tool_calls, tool_results, strict=True):
            # Extract Claude-specific metadata from extra fields
            tool_use_id = tool_call.id
            if not tool_use_id:
                self.log("No tool_use_id found for %s", tool_call.name, level="warning")
                continue

            # Convert MCP tool results to Claude format
            claude_blocks = []

            if result.isError:
                # Extract error message from content
                error_msg = "Tool execution failed"
                for content in result.content:
                    if isinstance(content, types.TextContent):
                        error_msg = content.text
                        break
                claude_blocks.append(text_to_content_block(f"Error: {error_msg}"))
            else:
                # Process success content
                for content in result.content:
                    if isinstance(content, types.TextContent):
                        claude_blocks.append(text_to_content_block(content.text))
                    elif isinstance(content, types.ImageContent):
                        claude_blocks.append(base64_to_content_block(content.data))

            # Add tool result
            user_content.append(tool_use_content_block(tool_use_id, claude_blocks))

        # Return as a user message containing all tool results
        return [
            cast(
                "BetaMessageParam",
                {
                    "role": "user",
                    "content": user_content,
                },
            )
        ]

    async def create_user_message(self, text: str) -> BetaMessageParam:
        """Create a user message in Claude's format."""
        return cast("BetaMessageParam", {"role": "user", "content": text})

    def _convert_tools_for_claude(self) -> list[dict]:
        """Convert MCP tools to Claude tool format."""
        claude_tools = []
        self._claude_to_mcp_tool_map = {}  # Reset mapping

        # Find computer tool by priority
        computer_tool_priority = ["anthropic_computer", "computer_anthropic", "computer"]
        selected_computer_tool = None

        for priority_name in computer_tool_priority:
            for tool in self._available_tools:
                # Check both exact match and suffix match (for prefixed tools)
                if tool.name == priority_name or tool.name.endswith(f"_{priority_name}"):
                    selected_computer_tool = tool
                    break
            if selected_computer_tool:
                break

        # Add the selected computer tool if found
        if selected_computer_tool:
            claude_tool = {
                "type": "computer_20250124",
                "name": "computer",
                "display_width_px": self.metadata["display_width"],
                "display_height_px": self.metadata["display_height"],
            }
            # Map Claude's "computer" back to the actual MCP tool name
            self._claude_to_mcp_tool_map["computer"] = selected_computer_tool.name
            claude_tools.append(claude_tool)
            self.log("Using %s as computer tool for Claude", selected_computer_tool.name, level="debug")

        # Add other non-computer tools
        for tool in self._available_tools:
            # Skip computer tools (already handled) and lifecycle tools
            is_computer_tool = any(
                tool.name == priority_name or tool.name.endswith(f"_{priority_name}")
                for priority_name in computer_tool_priority
            )
            if is_computer_tool or tool.name in self.lifecycle_tools:
                continue

            claude_tool = {
                "name": tool.name,
                "description": tool.description or f"Execute {tool.name}",
                "input_schema": tool.inputSchema
                or {
                    "type": "object",
                    "properties": {},
                },
            }
            # Direct mapping for non-computer tools
            self._claude_to_mcp_tool_map[tool.name] = tool.name
            claude_tools.append(claude_tool)

        self.claude_tools = claude_tools
        return claude_tools

    def _add_prompt_caching(self, messages: list[BetaMessageParam]) -> list[BetaMessageParam]:
        """Add prompt caching to messages."""
        messages_cached = copy.deepcopy(messages)

        # Mark last user message with cache control
        if (
            messages_cached
            and isinstance(messages_cached[-1], dict)
            and messages_cached[-1].get("role") == "user"
        ):
            last_content = messages_cached[-1]["content"]
            # Content is formatted to be list of ContentBlock in format_blocks and format_message
            if isinstance(last_content, list):
                for block in last_content:
                    # Only add cache control to dict-like block types that support it
                    if isinstance(block, dict):
                        block_type = block.get("type")
                        if block_type in ["text", "image", "tool_use", "tool_result"]:
                            cache_control: BetaCacheControlEphemeralParam = {"type": "ephemeral"}
                            block["cache_control"] = cache_control  # type: ignore[reportGeneralTypeIssues]

        return messages_cached


def base64_to_content_block(base64: str) -> BetaImageBlockParam:
    """Convert base64 image to Claude content block."""
    return {
        "type": "image",
        "source": {"type": "base64", "media_type": "image/png", "data": base64},
    }


def text_to_content_block(text: str) -> BetaTextBlockParam:
    """Convert text to Claude content block."""
    return {"type": "text", "text": text}


def tool_use_content_block(
    tool_use_id: str, content: list[BetaTextBlockParam | BetaImageBlockParam]
) -> BetaToolResultBlockParam:
    """Create tool result content block."""
    return {"type": "tool_result", "tool_use_id": tool_use_id, "content": content}<|MERGE_RESOLUTION|>--- conflicted
+++ resolved
@@ -198,17 +198,12 @@
                 response = await self.anthropic_client.beta.messages.create(**create_kwargs)
                 break
             except BadRequestError as e:
-<<<<<<< HEAD
-                if e.message.startswith("prompt is too long"):
-                    self.log("Prompt too long, truncating message history", level="warning")
-=======
                 if (
                     "prompt is too long" in str(e)
                     or "request_too_large" in str(e)
                     or e.status_code == 413
                 ):
                     logger.warning("Prompt too long, truncating message history")
->>>>>>> 7dcb3baa
                     # Keep first message and last 20 messages
                     if len(current_messages) > 21:
                         current_messages = [current_messages[0], *current_messages[-20:]]
